import logging
import platform
from abc import ABCMeta, abstractmethod
<<<<<<< HEAD
=======
from collections import namedtuple
>>>>>>> 52bb8e47
from typing import (
    TYPE_CHECKING,
    Any,
    Callable,
    Dict,
    List,
    Optional,
    Tuple,
    Type,
    Union,
)

import gym
import numpy as np
import tree  # pip install dm_tree
from gym.spaces import Box

import ray
from ray.actor import ActorHandle
from ray.rllib.models.action_dist import ActionDistribution
from ray.rllib.models.catalog import ModelCatalog
from ray.rllib.models.modelv2 import ModelV2
from ray.rllib.policy.sample_batch import SampleBatch
from ray.rllib.policy.view_requirement import ViewRequirement
from ray.rllib.utils.annotations import (
    DeveloperAPI,
    ExperimentalAPI,
    OverrideToImplementCustomLogic,
    OverrideToImplementCustomLogic_CallToSuperRecommended,
    PublicAPI,
    is_overridden,
)
from ray.rllib.utils.deprecation import Deprecated
from ray.rllib.utils.exploration.exploration import Exploration
from ray.rllib.utils.framework import try_import_tf, try_import_torch
from ray.rllib.utils.from_config import from_config
from ray.rllib.utils.numpy import convert_to_numpy
<<<<<<< HEAD
from ray.rllib.utils.serialization import gym_space_from_dict, gym_space_to_dict
=======
>>>>>>> 52bb8e47
from ray.rllib.utils.spaces.space_utils import (
    get_base_struct_from_space,
    get_dummy_batch_for_space,
    unbatch,
)
from ray.rllib.utils.typing import (
    AgentID,
    AlgorithmConfigDict,
    ModelGradients,
    ModelWeights,
    PolicyID,
    PolicyState,
    T,
    TensorStructType,
    TensorType,
)

tf1, tf, tfv = try_import_tf()
torch, _ = try_import_torch()

if TYPE_CHECKING:
    from ray.rllib.evaluation import Episode

logger = logging.getLogger(__name__)


# A policy spec used in the "config.multiagent.policies" specification dict
# as values (keys are the policy IDs (str)). E.g.:
# config:
#   multiagent:
#     policies: {
#       "pol1": PolicySpec(None, Box, Discrete(2), {"lr": 0.0001}),
#       "pol2": PolicySpec(config={"lr": 0.001}),
#     }
@PublicAPI
class PolicySpec:
    def __init__(
        self, policy_class=None, observation_space=None, action_space=None, config=None
    ):
        # If None, use the Algorithm's default policy class stored under
        # `Algorithm._policy_class`.
        self.policy_class = policy_class
        # If None, use the env's observation space. If None and there is no Env
        # (e.g. offline RL), an error is thrown.
        self.observation_space = observation_space
        # If None, use the env's action space. If None and there is no Env
        # (e.g. offline RL), an error is thrown.
        self.action_space = action_space
        # Overrides defined keys in the main Algorithm config.
        # If None, use {}.
        self.config = config

    def serialize(self) -> Dict:
        return {
            # TODO(jungong) : try making the policy_class config durable.
            # Maybe we should save the full string class path instead.
            # That will allow us to load a policy checkpoint even if the class
            # does not exist anymore (e.g., renamed).
            "policy_class": self.policy_class,
            "observation_space": gym_space_to_dict(self.observation_space),
            "action_space": gym_space_to_dict(self.action_space),
            "config": self.config,
        }

    @classmethod
    def deserialize(cls, spec: Dict) -> "PolicySpec":
        return cls(
            policy_class=spec["policy_class"],
            observation_space=gym_space_from_dict(spec["observation_space"]),
            action_space=gym_space_from_dict(spec["action_space"]),
            config=spec["config"],
        )


@DeveloperAPI
class Policy(metaclass=ABCMeta):
    """Policy base class: Calculates actions, losses, and holds NN models.

    Policy is the abstract superclass for all DL-framework specific sub-classes
    (e.g. TFPolicy or TorchPolicy). It exposes APIs to

    1) Compute actions from observation (and possibly other) inputs.
    2) Manage the Policy's NN model(s), like exporting and loading their
       weights.
    3) Postprocess a given trajectory from the environment or other input
       via the `postprocess_trajectory` method.
    4) Compute losses from a train batch.
    5) Perform updates from a train batch on the NN-models (this normally
       includes loss calculations) either a) in one monolithic step
       (`train_on_batch`) or b) via batch pre-loading, then n steps of actual
       loss computations and updates (`load_batch_into_buffer` +
       `learn_on_loaded_batch`).

    Note: It is not recommended to sub-class Policy directly, but rather use
    one of the following two convenience methods:
    `rllib.policy.policy_template::build_policy_class` (PyTorch) or
    `rllib.policy.tf_policy_template::build_tf_policy_class` (TF).
    """

    @DeveloperAPI
    def __init__(
        self,
        observation_space: gym.Space,
        action_space: gym.Space,
        config: AlgorithmConfigDict,
    ):
        """Initializes a Policy instance.

        Args:
            observation_space: Observation space of the policy.
            action_space: Action space of the policy.
            config: A complete Algorithm/Policy config dict. For the default
                config keys and values, see rllib/trainer/trainer.py.
        """
        self.observation_space: gym.Space = observation_space
        self.action_space: gym.Space = action_space
        # The base struct of the observation/action spaces.
        # E.g. action-space = gym.spaces.Dict({"a": Discrete(2)}) ->
        # action_space_struct = {"a": Discrete(2)}
        self.observation_space_struct = get_base_struct_from_space(observation_space)
        self.action_space_struct = get_base_struct_from_space(action_space)

        self.config: AlgorithmConfigDict = config
        self.framework = self.config.get("framework")
        # Create the callbacks object to use for handling custom callbacks.
        if self.config.get("callbacks"):
            self.callbacks: "DefaultCallbacks" = self.config.get("callbacks")()
        else:
            from ray.rllib.algorithms.callbacks import DefaultCallbacks

            self.callbacks: "DefaultCallbacks" = DefaultCallbacks()

        # The global timestep, broadcast down from time to time from the
        # local worker to all remote workers.
        self.global_timestep: int = 0

        # The action distribution class to use for action sampling, if any.
        # Child classes may set this.
        self.dist_class: Optional[Type] = None

        # Initialize view requirements.
        self.init_view_requirements()

        # Whether the Model's initial state (method) has been added
        # automatically based on the given view requirements of the model.
        self._model_init_state_automatically_added = False

        # Connectors.
        self.agent_connectors = None
        self.action_connectors = None

    @DeveloperAPI
    def init_view_requirements(self):
        """Maximal view requirements dict for `learn_on_batch()` and
        `compute_actions` calls.
        Specific policies can override this function to provide custom
        list of view requirements.
        """
        # Maximal view requirements dict for `learn_on_batch()` and
        # `compute_actions` calls.
        # View requirements will be automatically filtered out later based
        # on the postprocessing and loss functions to ensure optimal data
        # collection and transfer performance.
        view_reqs = self._get_default_view_requirements()
        if not hasattr(self, "view_requirements"):
            self.view_requirements = view_reqs
        else:
            for k, v in view_reqs.items():
                if k not in self.view_requirements:
                    self.view_requirements[k] = v

    @DeveloperAPI
    def compute_single_action(
        self,
        obs: Optional[TensorStructType] = None,
        state: Optional[List[TensorType]] = None,
        *,
        prev_action: Optional[TensorStructType] = None,
        prev_reward: Optional[TensorStructType] = None,
        info: dict = None,
        input_dict: Optional[SampleBatch] = None,
        episode: Optional["Episode"] = None,
        explore: Optional[bool] = None,
        timestep: Optional[int] = None,
        # Kwars placeholder for future compatibility.
        **kwargs,
    ) -> Tuple[TensorStructType, List[TensorType], Dict[str, TensorType]]:
        """Computes and returns a single (B=1) action value.

        Takes an input dict (usually a SampleBatch) as its main data input.
        This allows for using this method in case a more complex input pattern
        (view requirements) is needed, for example when the Model requires the
        last n observations, the last m actions/rewards, or a combination
        of any of these.
        Alternatively, in case no complex inputs are required, takes a single
        `obs` values (and possibly single state values, prev-action/reward
        values, etc..).

        Args:
            obs: Single observation.
            state: List of RNN state inputs, if any.
            prev_action: Previous action value, if any.
            prev_reward: Previous reward, if any.
            info: Info object, if any.
            input_dict: A SampleBatch or input dict containing the
                single (unbatched) Tensors to compute actions. If given, it'll
                be used instead of `obs`, `state`, `prev_action|reward`, and
                `info`.
            episode: This provides access to all of the internal episode state,
                which may be useful for model-based or multi-agent algorithms.
            explore: Whether to pick an exploitation or
                exploration action
                (default: None -> use self.config["explore"]).
            timestep: The current (sampling) time step.

        Keyword Args:
            kwargs: Forward compatibility placeholder.

        Returns:
            Tuple consisting of the action, the list of RNN state outputs (if
            any), and a dictionary of extra features (if any).
        """
        # Build the input-dict used for the call to
        # `self.compute_actions_from_input_dict()`.
        if input_dict is None:
            input_dict = {SampleBatch.OBS: obs}
            if state is not None:
                for i, s in enumerate(state):
                    input_dict[f"state_in_{i}"] = s
            if prev_action is not None:
                input_dict[SampleBatch.PREV_ACTIONS] = prev_action
            if prev_reward is not None:
                input_dict[SampleBatch.PREV_REWARDS] = prev_reward
            if info is not None:
                input_dict[SampleBatch.INFOS] = info

        # Batch all data in input dict.
        input_dict = tree.map_structure_with_path(
            lambda p, s: (
                s
                if p == "seq_lens"
                else s.unsqueeze(0)
                if torch and isinstance(s, torch.Tensor)
                else np.expand_dims(s, 0)
            ),
            input_dict,
        )

        episodes = None
        if episode is not None:
            episodes = [episode]

        out = self.compute_actions_from_input_dict(
            input_dict=SampleBatch(input_dict),
            episodes=episodes,
            explore=explore,
            timestep=timestep,
        )

        # Some policies don't return a tuple, but always just a single action.
        # E.g. ES and ARS.
        if not isinstance(out, tuple):
            single_action = out
            state_out = []
            info = {}
        # Normal case: Policy should return (action, state, info) tuple.
        else:
            batched_action, state_out, info = out
            single_action = unbatch(batched_action)
        assert len(single_action) == 1
        single_action = single_action[0]

        # Return action, internal state(s), infos.
        return (
            single_action,
            [s[0] for s in state_out],
            {k: v[0] for k, v in info.items()},
        )

    @DeveloperAPI
    def compute_actions_from_input_dict(
        self,
        input_dict: Union[SampleBatch, Dict[str, TensorStructType]],
        explore: bool = None,
        timestep: Optional[int] = None,
        episodes: Optional[List["Episode"]] = None,
        **kwargs,
    ) -> Tuple[TensorType, List[TensorType], Dict[str, TensorType]]:
        """Computes actions from collected samples (across multiple-agents).

        Takes an input dict (usually a SampleBatch) as its main data input.
        This allows for using this method in case a more complex input pattern
        (view requirements) is needed, for example when the Model requires the
        last n observations, the last m actions/rewards, or a combination
        of any of these.

        Args:
            input_dict: A SampleBatch or input dict containing the Tensors
                to compute actions. `input_dict` already abides to the
                Policy's as well as the Model's view requirements and can
                thus be passed to the Model as-is.
            explore: Whether to pick an exploitation or exploration
                action (default: None -> use self.config["explore"]).
            timestep: The current (sampling) time step.
            episodes: This provides access to all of the internal episodes'
                state, which may be useful for model-based or multi-agent
                algorithms.

        Keyword Args:
            kwargs: Forward compatibility placeholder.

        Returns:
            actions: Batch of output actions, with shape like
                [BATCH_SIZE, ACTION_SHAPE].
            state_outs: List of RNN state output
                batches, if any, each with shape [BATCH_SIZE, STATE_SIZE].
            info: Dictionary of extra feature batches, if any, with shape like
                {"f1": [BATCH_SIZE, ...], "f2": [BATCH_SIZE, ...]}.
        """
        # Default implementation just passes obs, prev-a/r, and states on to
        # `self.compute_actions()`.
        state_batches = [s for k, s in input_dict.items() if k[:9] == "state_in_"]
        return self.compute_actions(
            input_dict[SampleBatch.OBS],
            state_batches,
            prev_action_batch=input_dict.get(SampleBatch.PREV_ACTIONS),
            prev_reward_batch=input_dict.get(SampleBatch.PREV_REWARDS),
            info_batch=input_dict.get(SampleBatch.INFOS),
            explore=explore,
            timestep=timestep,
            episodes=episodes,
            **kwargs,
        )

    @abstractmethod
    @DeveloperAPI
    def compute_actions(
        self,
        obs_batch: Union[List[TensorStructType], TensorStructType],
        state_batches: Optional[List[TensorType]] = None,
        prev_action_batch: Union[List[TensorStructType], TensorStructType] = None,
        prev_reward_batch: Union[List[TensorStructType], TensorStructType] = None,
        info_batch: Optional[Dict[str, list]] = None,
        episodes: Optional[List["Episode"]] = None,
        explore: Optional[bool] = None,
        timestep: Optional[int] = None,
        **kwargs,
    ) -> Tuple[TensorType, List[TensorType], Dict[str, TensorType]]:
        """Computes actions for the current policy.

        Args:
            obs_batch: Batch of observations.
            state_batches: List of RNN state input batches, if any.
            prev_action_batch: Batch of previous action values.
            prev_reward_batch: Batch of previous rewards.
            info_batch: Batch of info objects.
            episodes: List of Episode objects, one for each obs in
                obs_batch. This provides access to all of the internal
                episode state, which may be useful for model-based or
                multi-agent algorithms.
            explore: Whether to pick an exploitation or exploration action.
                Set to None (default) for using the value of
                `self.config["explore"]`.
            timestep: The current (sampling) time step.

        Keyword Args:
            kwargs: Forward compatibility placeholder

        Returns:
            actions: Batch of output actions, with shape like
                [BATCH_SIZE, ACTION_SHAPE].
            state_outs (List[TensorType]): List of RNN state output
                batches, if any, each with shape [BATCH_SIZE, STATE_SIZE].
            info (List[dict]): Dictionary of extra feature batches, if any,
                with shape like
                {"f1": [BATCH_SIZE, ...], "f2": [BATCH_SIZE, ...]}.
        """
        raise NotImplementedError

    @DeveloperAPI
    def compute_log_likelihoods(
        self,
        actions: Union[List[TensorType], TensorType],
        obs_batch: Union[List[TensorType], TensorType],
        state_batches: Optional[List[TensorType]] = None,
        prev_action_batch: Optional[Union[List[TensorType], TensorType]] = None,
        prev_reward_batch: Optional[Union[List[TensorType], TensorType]] = None,
        actions_normalized: bool = True,
    ) -> TensorType:
        """Computes the log-prob/likelihood for a given action and observation.

        The log-likelihood is calculated using this Policy's action
        distribution class (self.dist_class).

        Args:
            actions: Batch of actions, for which to retrieve the
                log-probs/likelihoods (given all other inputs: obs,
                states, ..).
            obs_batch: Batch of observations.
            state_batches: List of RNN state input batches, if any.
            prev_action_batch: Batch of previous action values.
            prev_reward_batch: Batch of previous rewards.
            actions_normalized: Is the given `actions` already normalized
                (between -1.0 and 1.0) or not? If not and
                `normalize_actions=True`, we need to normalize the given
                actions first, before calculating log likelihoods.

        Returns:
            Batch of log probs/likelihoods, with shape: [BATCH_SIZE].
        """
        raise NotImplementedError

    @DeveloperAPI
    @OverrideToImplementCustomLogic_CallToSuperRecommended
    def postprocess_trajectory(
        self,
        sample_batch: SampleBatch,
        other_agent_batches: Optional[
            Dict[AgentID, Tuple["Policy", SampleBatch]]
        ] = None,
        episode: Optional["Episode"] = None,
    ) -> SampleBatch:
        """Implements algorithm-specific trajectory postprocessing.

        This will be called on each trajectory fragment computed during policy
        evaluation. Each fragment is guaranteed to be only from one episode.
        The given fragment may or may not contain the end of this episode,
        depending on the `batch_mode=truncate_episodes|complete_episodes`,
        `rollout_fragment_length`, and other settings.

        Args:
            sample_batch: batch of experiences for the policy,
                which will contain at most one episode trajectory.
            other_agent_batches: In a multi-agent env, this contains a
                mapping of agent ids to (policy, agent_batch) tuples
                containing the policy and experiences of the other agents.
            episode: An optional multi-agent episode object to provide
                access to all of the internal episode state, which may
                be useful for model-based or multi-agent algorithms.

        Returns:
            The postprocessed sample batch.
        """
        # The default implementation just returns the same, unaltered batch.
        return sample_batch

    @ExperimentalAPI
    @OverrideToImplementCustomLogic
    def loss(
        self, model: ModelV2, dist_class: ActionDistribution, train_batch: SampleBatch
    ) -> Union[TensorType, List[TensorType]]:
        """Loss function for this Policy.

        Override this method in order to implement custom loss computations.

        Args:
            model: The model to calculate the loss(es).
            dist_class: The action distribution class to sample actions
                from the model's outputs.
            train_batch: The input batch on which to calculate the loss.

        Returns:
            Either a single loss tensor or a list of loss tensors.
        """
        raise NotImplementedError

    @DeveloperAPI
    def learn_on_batch(self, samples: SampleBatch) -> Dict[str, TensorType]:
        """Perform one learning update, given `samples`.

        Either this method or the combination of `compute_gradients` and
        `apply_gradients` must be implemented by subclasses.

        Args:
            samples: The SampleBatch object to learn from.

        Returns:
            Dictionary of extra metadata from `compute_gradients()`.

        Examples:
            >>> policy, sample_batch = ... # doctest: +SKIP
            >>> policy.learn_on_batch(sample_batch) # doctest: +SKIP
        """
        # The default implementation is simply a fused `compute_gradients` plus
        # `apply_gradients` call.
        grads, grad_info = self.compute_gradients(samples)
        self.apply_gradients(grads)
        return grad_info

    @ExperimentalAPI
    def learn_on_batch_from_replay_buffer(
        self, replay_actor: ActorHandle, policy_id: PolicyID
    ) -> Dict[str, TensorType]:
        """Samples a batch from given replay actor and performs an update.

        Args:
            replay_actor: The replay buffer actor to sample from.
            policy_id: The ID of this policy.

        Returns:
            Dictionary of extra metadata from `compute_gradients()`.
        """
        # Sample a batch from the given replay actor.
        # Note that for better performance (less data sent through the
        # network), this policy should be co-located on the same node
        # as `replay_actor`. Such a co-location step is usually done during
        # the Algorithm's `setup()` phase.
        batch = ray.get(replay_actor.replay.remote(policy_id=policy_id))
        if batch is None:
            return {}

        # Send to own learn_on_batch method for updating.
        # TODO: hack w/ `hasattr`
        if hasattr(self, "devices") and len(self.devices) > 1:
            self.load_batch_into_buffer(batch, buffer_index=0)
            return self.learn_on_loaded_batch(offset=0, buffer_index=0)
        else:
            return self.learn_on_batch(batch)

    @DeveloperAPI
    def load_batch_into_buffer(self, batch: SampleBatch, buffer_index: int = 0) -> int:
        """Bulk-loads the given SampleBatch into the devices' memories.

        The data is split equally across all the Policy's devices.
        If the data is not evenly divisible by the batch size, excess data
        should be discarded.

        Args:
            batch: The SampleBatch to load.
            buffer_index: The index of the buffer (a MultiGPUTowerStack) to use
                on the devices. The number of buffers on each device depends
                on the value of the `num_multi_gpu_tower_stacks` config key.

        Returns:
            The number of tuples loaded per device.
        """
        raise NotImplementedError

    @DeveloperAPI
    def get_num_samples_loaded_into_buffer(self, buffer_index: int = 0) -> int:
        """Returns the number of currently loaded samples in the given buffer.

        Args:
            buffer_index: The index of the buffer (a MultiGPUTowerStack)
                to use on the devices. The number of buffers on each device
                depends on the value of the `num_multi_gpu_tower_stacks` config
                key.

        Returns:
            The number of tuples loaded per device.
        """
        raise NotImplementedError

    @DeveloperAPI
    def learn_on_loaded_batch(self, offset: int = 0, buffer_index: int = 0):
        """Runs a single step of SGD on an already loaded data in a buffer.

        Runs an SGD step over a slice of the pre-loaded batch, offset by
        the `offset` argument (useful for performing n minibatch SGD
        updates repeatedly on the same, already pre-loaded data).

        Updates the model weights based on the averaged per-device gradients.

        Args:
            offset: Offset into the preloaded data. Used for pre-loading
                a train-batch once to a device, then iterating over
                (subsampling through) this batch n times doing minibatch SGD.
            buffer_index: The index of the buffer (a MultiGPUTowerStack)
                to take the already pre-loaded data from. The number of buffers
                on each device depends on the value of the
                `num_multi_gpu_tower_stacks` config key.

        Returns:
            The outputs of extra_ops evaluated over the batch.
        """
        raise NotImplementedError

    @DeveloperAPI
    def compute_gradients(
        self, postprocessed_batch: SampleBatch
    ) -> Tuple[ModelGradients, Dict[str, TensorType]]:
        """Computes gradients given a batch of experiences.

        Either this in combination with `apply_gradients()` or
        `learn_on_batch()` must be implemented by subclasses.

        Args:
            postprocessed_batch: The SampleBatch object to use
                for calculating gradients.

        Returns:
            grads: List of gradient output values.
            grad_info: Extra policy-specific info values.
        """
        raise NotImplementedError

    @DeveloperAPI
    def apply_gradients(self, gradients: ModelGradients) -> None:
        """Applies the (previously) computed gradients.

        Either this in combination with `compute_gradients()` or
        `learn_on_batch()` must be implemented by subclasses.

        Args:
            gradients: The already calculated gradients to apply to this
                Policy.
        """
        raise NotImplementedError

    @DeveloperAPI
    def get_weights(self) -> ModelWeights:
        """Returns model weights.

        Note: The return value of this method will reside under the "weights"
        key in the return value of Policy.get_state(). Model weights are only
        one part of a Policy's state. Other state information contains:
        optimizer variables, exploration state, and global state vars such as
        the sampling timestep.

        Returns:
            Serializable copy or view of model weights.
        """
        raise NotImplementedError

    @DeveloperAPI
    def set_weights(self, weights: ModelWeights) -> None:
        """Sets this Policy's model's weights.

        Note: Model weights are only one part of a Policy's state. Other
        state information contains: optimizer variables, exploration state,
        and global state vars such as the sampling timestep.

        Args:
            weights: Serializable copy or view of model weights.
        """
        raise NotImplementedError

    @DeveloperAPI
    def get_exploration_state(self) -> Dict[str, TensorType]:
        """Returns the state of this Policy's exploration component.

        Returns:
            Serializable information on the `self.exploration` object.
        """
        return self.exploration.get_state()

    @DeveloperAPI
    def is_recurrent(self) -> bool:
        """Whether this Policy holds a recurrent Model.

        Returns:
            True if this Policy has-a RNN-based Model.
        """
        return False

    @DeveloperAPI
    def num_state_tensors(self) -> int:
        """The number of internal states needed by the RNN-Model of the Policy.

        Returns:
            int: The number of RNN internal states kept by this Policy's Model.
        """
        return 0

    @DeveloperAPI
    def get_initial_state(self) -> List[TensorType]:
        """Returns initial RNN state for the current policy.

        Returns:
            List[TensorType]: Initial RNN state for the current policy.
        """
        return []

    @DeveloperAPI
    def get_state(self) -> PolicyState:
        """Returns the entire current state of this Policy.

        Note: Not to be confused with an RNN model's internal state.
        State includes the Model(s)' weights, optimizer weights,
        the exploration component's state, as well as global variables, such
        as sampling timesteps.

        Returns:
            Serialized local state.
        """
        state = {
            # All the policy's weights.
            "weights": self.get_weights(),
            # The current global timestep.
            "global_timestep": self.global_timestep,
        }
        return state

    @DeveloperAPI
    def set_state(self, state: PolicyState) -> None:
        """Restores the entire current state of this Policy from `state`.

        Args:
            state: The new state to set this policy to. Can be
                obtained by calling `self.get_state()`.
        """
        self.set_weights(state["weights"])
        self.global_timestep = state["global_timestep"]

    @ExperimentalAPI
    def apply(
        self,
        func: Callable[["Policy", Optional[Any], Optional[Any]], T],
        *args,
        **kwargs,
    ) -> T:
        """Calls the given function with this Policy instance.

        Useful for when the Policy class has been converted into a ActorHandle
        and the user needs to execute some functionality (e.g. add a property)
        on the underlying policy object.

        Args:
            func: The function to call, with this Policy as first
                argument, followed by args, and kwargs.
            args: Optional additional args to pass to the function call.
            kwargs: Optional additional kwargs to pass to the function call.

        Returns:
            The return value of the function call.
        """
        return func(self, *args, **kwargs)

    @DeveloperAPI
    def on_global_var_update(self, global_vars: Dict[str, TensorType]) -> None:
        """Called on an update to global vars.

        Args:
            global_vars: Global variables by str key, broadcast from the
                driver.
        """
        # Store the current global time step (sum over all policies' sample
        # steps).
        # Make sure, we keep global_timestep as a Tensor for tf-eager
        # (leads to memory leaks if not doing so).
        if self.framework in ["tfe", "tf2"]:
            self.global_timestep.assign(global_vars["timestep"])
        else:
            self.global_timestep = global_vars["timestep"]

    @DeveloperAPI
    def export_checkpoint(self, export_dir: str) -> None:
        """Export Policy checkpoint to local directory.

        Args:
            export_dir: Local writable directory.
        """
        raise NotImplementedError

    @DeveloperAPI
    def export_model(self, export_dir: str, onnx: Optional[int] = None) -> None:
        """Exports the Policy's Model to local directory for serving.

        Note: The file format will depend on the deep learning framework used.
        See the child classed of Policy and their `export_model`
        implementations for more details.

        Args:
            export_dir: Local writable directory.
            onnx: If given, will export model in ONNX format. The
                value of this parameter set the ONNX OpSet version to use.
        """
        raise NotImplementedError

    @DeveloperAPI
    def import_model_from_h5(self, import_file: str) -> None:
        """Imports Policy from local file.

        Args:
            import_file: Local readable file.
        """
        raise NotImplementedError

    @DeveloperAPI
    def get_session(self) -> Optional["tf1.Session"]:
        """Returns tf.Session object to use for computing actions or None.

        Note: This method only applies to TFPolicy sub-classes. All other
        sub-classes should expect a None to be returned from this method.

        Returns:
            The tf Session to use for computing actions and losses with
                this policy or None.
        """
        return None

    def get_host(self) -> str:
        """Returns the computer's network name.

        Returns:
            The computer's networks name or an empty string, if the network
            name could not be determined.
        """
        return platform.node()

    def _get_num_gpus_for_policy(self) -> int:
        """Decide on the number of CPU/GPU nodes this policy should run on.

        Return:
            0 if policy should run on CPU. >0 if policy should run on 1 or
            more GPUs.
        """
        worker_idx = self.config.get("worker_index", 0)
        fake_gpus = self.config.get("_fake_gpus", False)
        if (
            ray._private.worker._mode() == ray._private.worker.LOCAL_MODE
            and not fake_gpus
        ):
            # If in local debugging mode, and _fake_gpus is not on.
            num_gpus = 0
        elif worker_idx == 0:
            # If head node, take num_gpus.
            num_gpus = self.config["num_gpus"]
        else:
            # If worker node, take num_gpus_per_worker
            num_gpus = self.config["num_gpus_per_worker"]

        if num_gpus == 0:
            dev = "CPU"
        else:
            dev = "{} {}".format(num_gpus, "fake-GPUs" if fake_gpus else "GPUs")

        logger.info(
            "Policy (worker={}) running on {}.".format(
                worker_idx if worker_idx > 0 else "local", dev
            )
        )

        return num_gpus

    def _create_exploration(self) -> Exploration:
        """Creates the Policy's Exploration object.

        This method only exists b/c some Trainers do not use TfPolicy nor
        TorchPolicy, but inherit directly from Policy. Others inherit from
        TfPolicy w/o using DynamicTFPolicy.
        TODO(sven): unify these cases.

        Returns:
            Exploration: The Exploration object to be used by this Policy.
        """
        if getattr(self, "exploration", None) is not None:
            return self.exploration

        exploration = from_config(
            Exploration,
            self.config.get("exploration_config", {"type": "StochasticSampling"}),
            action_space=self.action_space,
            policy_config=self.config,
            model=getattr(self, "model", None),
            num_workers=self.config.get("num_workers", 0),
            worker_index=self.config.get("worker_index", 0),
            framework=getattr(self, "framework", self.config.get("framework", "tf")),
        )
        return exploration

    def _get_default_view_requirements(self):
        """Returns a default ViewRequirements dict.

        Note: This is the base/maximum requirement dict, from which later
        some requirements will be subtracted again automatically to streamline
        data collection, batch creation, and data transfer.

        Returns:
            ViewReqDict: The default view requirements dict.
        """

        # Default view requirements (equal to those that we would use before
        # the trajectory view API was introduced).
        return {
            SampleBatch.OBS: ViewRequirement(space=self.observation_space),
            SampleBatch.NEXT_OBS: ViewRequirement(
                data_col=SampleBatch.OBS, shift=1, space=self.observation_space
            ),
            SampleBatch.ACTIONS: ViewRequirement(
                space=self.action_space, used_for_compute_actions=False
            ),
            # For backward compatibility with custom Models that don't specify
            # these explicitly (will be removed by Policy if not used).
            SampleBatch.PREV_ACTIONS: ViewRequirement(
                data_col=SampleBatch.ACTIONS, shift=-1, space=self.action_space
            ),
            SampleBatch.REWARDS: ViewRequirement(),
            # For backward compatibility with custom Models that don't specify
            # these explicitly (will be removed by Policy if not used).
            SampleBatch.PREV_REWARDS: ViewRequirement(
                data_col=SampleBatch.REWARDS, shift=-1
            ),
            SampleBatch.DONES: ViewRequirement(),
            SampleBatch.INFOS: ViewRequirement(),
            SampleBatch.T: ViewRequirement(),
            SampleBatch.EPS_ID: ViewRequirement(),
            SampleBatch.UNROLL_ID: ViewRequirement(),
            SampleBatch.AGENT_INDEX: ViewRequirement(),
            SampleBatch.T: ViewRequirement(),
        }

    def _initialize_loss_from_dummy_batch(
        self,
        auto_remove_unneeded_view_reqs: bool = True,
        stats_fn=None,
    ) -> None:
        """Performs test calls through policy's model and loss.

        NOTE: This base method should work for define-by-run Policies such as
        torch and tf-eager policies.

        If required, will thereby detect automatically, which data views are
        required by a) the forward pass, b) the postprocessing, and c) the loss
        functions, and remove those from self.view_requirements that are not
        necessary for these computations (to save data storage and transfer).

        Args:
            auto_remove_unneeded_view_reqs: Whether to automatically
                remove those ViewRequirements records from
                self.view_requirements that are not needed.
            stats_fn (Optional[Callable[[Policy, SampleBatch], Dict[str,
                TensorType]]]): An optional stats function to be called after
                the loss.
        """
        # Signal Policy that currently we do not like to eager/jit trace
        # any function calls. This is to be able to track, which columns
        # in the dummy batch are accessed by the different function (e.g.
        # loss) such that we can then adjust our view requirements.
        self._no_tracing = True
        # Save for later so that loss init does not change global timestep
        global_ts_before_init = int(convert_to_numpy(self.global_timestep))

        sample_batch_size = max(self.batch_divisibility_req * 4, 32)
        self._dummy_batch = self._get_dummy_batch_from_view_requirements(
            sample_batch_size
        )
        self._lazy_tensor_dict(self._dummy_batch)
        actions, state_outs, extra_outs = self.compute_actions_from_input_dict(
            self._dummy_batch, explore=False
        )
        for key, view_req in self.view_requirements.items():
            if key not in self._dummy_batch.accessed_keys:
                view_req.used_for_compute_actions = False
        # Add all extra action outputs to view reqirements (these may be
        # filtered out later again, if not needed for postprocessing or loss).
        for key, value in extra_outs.items():
            self._dummy_batch[key] = value
            if key not in self.view_requirements:
                self.view_requirements[key] = ViewRequirement(
                    space=gym.spaces.Box(
                        -1.0, 1.0, shape=value.shape[1:], dtype=value.dtype
                    ),
                    used_for_compute_actions=False,
                )
        for key in self._dummy_batch.accessed_keys:
            if key not in self.view_requirements:
                self.view_requirements[key] = ViewRequirement()
            self.view_requirements[key].used_for_compute_actions = True
        self._dummy_batch = self._get_dummy_batch_from_view_requirements(
            sample_batch_size
        )
        self._dummy_batch.set_get_interceptor(None)
        self.exploration.postprocess_trajectory(self, self._dummy_batch)
        postprocessed_batch = self.postprocess_trajectory(self._dummy_batch)
        seq_lens = None
        if state_outs:
            B = 4  # For RNNs, have B=4, T=[depends on sample_batch_size]
            i = 0
            while "state_in_{}".format(i) in postprocessed_batch:
                postprocessed_batch["state_in_{}".format(i)] = postprocessed_batch[
                    "state_in_{}".format(i)
                ][:B]
                if "state_out_{}".format(i) in postprocessed_batch:
                    postprocessed_batch["state_out_{}".format(i)] = postprocessed_batch[
                        "state_out_{}".format(i)
                    ][:B]
                i += 1
            seq_len = sample_batch_size // B
            seq_lens = np.array([seq_len for _ in range(B)], dtype=np.int32)
            postprocessed_batch[SampleBatch.SEQ_LENS] = seq_lens
        # Switch on lazy to-tensor conversion on `postprocessed_batch`.
        train_batch = self._lazy_tensor_dict(postprocessed_batch)
        # Calling loss, so set `is_training` to True.
        train_batch.set_training(True)
        if seq_lens is not None:
            train_batch[SampleBatch.SEQ_LENS] = seq_lens
        train_batch.count = self._dummy_batch.count
        # Call the loss function, if it exists.
        # TODO(jungong) : clean up after all agents get migrated.
        # We should simply do self.loss(...) here.
        if self._loss is not None:
            self._loss(self, self.model, self.dist_class, train_batch)
        elif is_overridden(self.loss) and not self.config["in_evaluation"]:
            self.loss(self.model, self.dist_class, train_batch)
        # Call the stats fn, if given.
        # TODO(jungong) : clean up after all agents get migrated.
        # We should simply do self.stats_fn(train_batch) here.
        if stats_fn is not None:
            stats_fn(self, train_batch)
        if hasattr(self, "stats_fn") and not self.config["in_evaluation"]:
            self.stats_fn(train_batch)

        # Re-enable tracing.
        self._no_tracing = False

        # Add new columns automatically to view-reqs.
        if auto_remove_unneeded_view_reqs:
            # Add those needed for postprocessing and training.
            all_accessed_keys = (
                train_batch.accessed_keys
                | self._dummy_batch.accessed_keys
                | self._dummy_batch.added_keys
            )
            for key in all_accessed_keys:
                if key not in self.view_requirements and key != SampleBatch.SEQ_LENS:
                    self.view_requirements[key] = ViewRequirement(
                        used_for_compute_actions=False
                    )
            if self._loss or is_overridden(self.loss):
                # Tag those only needed for post-processing (with some
                # exceptions).
                for key in self._dummy_batch.accessed_keys:
                    if (
                        key not in train_batch.accessed_keys
                        and key in self.view_requirements
                        and key not in self.model.view_requirements
                        and key
                        not in [
                            SampleBatch.EPS_ID,
                            SampleBatch.AGENT_INDEX,
                            SampleBatch.UNROLL_ID,
                            SampleBatch.DONES,
                            SampleBatch.REWARDS,
                            SampleBatch.INFOS,
                            SampleBatch.T,
                        ]
                    ):
                        self.view_requirements[key].used_for_training = False
                # Remove those not needed at all (leave those that are needed
                # by Sampler to properly execute sample collection).
                # Also always leave DONES, REWARDS, INFOS, no matter what.
                for key in list(self.view_requirements.keys()):
                    if (
                        key not in all_accessed_keys
                        and key
                        not in [
                            SampleBatch.EPS_ID,
                            SampleBatch.AGENT_INDEX,
                            SampleBatch.UNROLL_ID,
                            SampleBatch.DONES,
                            SampleBatch.REWARDS,
                            SampleBatch.INFOS,
                            SampleBatch.T,
                        ]
                        and key not in self.model.view_requirements
                    ):
                        # If user deleted this key manually in postprocessing
                        # fn, warn about it and do not remove from
                        # view-requirements.
                        if key in self._dummy_batch.deleted_keys:
                            logger.warning(
                                "SampleBatch key '{}' was deleted manually in "
                                "postprocessing function! RLlib will "
                                "automatically remove non-used items from the "
                                "data stream. Remove the `del` from your "
                                "postprocessing function.".format(key)
                            )
                        # If we are not writing output to disk, save to erase
                        # this key to save space in the sample batch.
                        elif self.config["output"] is None:
                            del self.view_requirements[key]

        if type(self.global_timestep) is int:
            self.global_timestep = global_ts_before_init
        elif isinstance(self.global_timestep, tf.Variable):
            self.global_timestep.assign(global_ts_before_init)
        else:
            raise ValueError(
                "Variable self.global_timestep of policy {} needs to be "
                "either of type `int` or `tf.Variable`, "
                "but is of type {}.".format(self, type(self.global_timestep))
            )

    def _get_dummy_batch_from_view_requirements(
        self, batch_size: int = 1
    ) -> SampleBatch:
        """Creates a numpy dummy batch based on the Policy's view requirements.

        Args:
            batch_size: The size of the batch to create.

        Returns:
            Dict[str, TensorType]: The dummy batch containing all zero values.
        """
        ret = {}
        for view_col, view_req in self.view_requirements.items():
            data_col = view_req.data_col or view_col
            # Flattened dummy batch.
            if (isinstance(view_req.space, (gym.spaces.Tuple, gym.spaces.Dict))) and (
                (
                    data_col == SampleBatch.OBS
                    and not self.config["_disable_preprocessor_api"]
                )
                or (
                    data_col == SampleBatch.ACTIONS
                    and not self.config.get("_disable_action_flattening")
                )
            ):
                _, shape = ModelCatalog.get_action_shape(
                    view_req.space, framework=self.config["framework"]
                )
                ret[view_col] = np.zeros((batch_size,) + shape[1:], np.float32)
            # Non-flattened dummy batch.
            else:
                # Range of indices on time-axis, e.g. "-50:-1".
                if view_req.shift_from is not None:
                    ret[view_col] = get_dummy_batch_for_space(
                        view_req.space,
                        batch_size=batch_size,
                        time_size=view_req.shift_to - view_req.shift_from + 1,
                    )
                # Sequence of (probably non-consecutive) indices.
                elif isinstance(view_req.shift, (list, tuple)):
                    ret[view_col] = get_dummy_batch_for_space(
                        view_req.space,
                        batch_size=batch_size,
                        time_size=len(view_req.shift),
                    )
                # Single shift int value.
                else:
                    if isinstance(view_req.space, gym.spaces.Space):
                        ret[view_col] = get_dummy_batch_for_space(
                            view_req.space, batch_size=batch_size, fill_value=0.0
                        )
                    else:
                        ret[view_col] = [view_req.space for _ in range(batch_size)]

        # Due to different view requirements for the different columns,
        # columns in the resulting batch may not all have the same batch size.
        return SampleBatch(ret)

    def _update_model_view_requirements_from_init_state(self):
        """Uses Model's (or this Policy's) init state to add needed ViewReqs.

        Can be called from within a Policy to make sure RNNs automatically
        update their internal state-related view requirements.
        Changes the `self.view_requirements` dict.
        """
        self._model_init_state_automatically_added = True
        model = getattr(self, "model", None)

        obj = model or self
        if model and not hasattr(model, "view_requirements"):
            model.view_requirements = {
                SampleBatch.OBS: ViewRequirement(space=self.observation_space)
            }
        view_reqs = obj.view_requirements
        # Add state-ins to this model's view.
        init_state = []
        if hasattr(obj, "get_initial_state") and callable(obj.get_initial_state):
            init_state = obj.get_initial_state()
        else:
            # Add this functionality automatically for new native model API.
            if (
                tf
                and isinstance(model, tf.keras.Model)
                and "state_in_0" not in view_reqs
            ):
                obj.get_initial_state = lambda: [
                    np.zeros_like(view_req.space.sample())
                    for k, view_req in model.view_requirements.items()
                    if k.startswith("state_in_")
                ]
            else:
                obj.get_initial_state = lambda: []
                if "state_in_0" in view_reqs:
                    self.is_recurrent = lambda: True

        # Make sure auto-generated init-state view requirements get added
        # to both Policy and Model, no matter what.
        view_reqs = [view_reqs] + (
            [self.view_requirements] if hasattr(self, "view_requirements") else []
        )

        for i, state in enumerate(init_state):
            # Allow `state` to be either a Space (use zeros as initial values)
            # or any value (e.g. a dict or a non-zero tensor).
            fw = (
                np
                if isinstance(state, np.ndarray)
                else torch
                if torch and torch.is_tensor(state)
                else None
            )
            if fw:
                space = (
                    Box(-1.0, 1.0, shape=state.shape) if fw.all(state == 0.0) else state
                )
            else:
                space = state
            for vr in view_reqs:
                # Only override if user has not already provided
                # custom view-requirements for state_in_n.
                if "state_in_{}".format(i) not in vr:
                    vr["state_in_{}".format(i)] = ViewRequirement(
                        "state_out_{}".format(i),
                        shift=-1,
                        used_for_compute_actions=True,
                        batch_repeat_value=self.config.get("model", {}).get(
                            "max_seq_len", 1
                        ),
                        space=space,
                    )
                # Only override if user has not already provided
                # custom view-requirements for state_out_n.
                if "state_out_{}".format(i) not in vr:
                    vr["state_out_{}".format(i)] = ViewRequirement(
                        space=space, used_for_training=True
                    )

    @DeveloperAPI
    def __repr__(self):
        return type(self).__name__

    @Deprecated(new="get_exploration_state", error=False)
    def get_exploration_info(self) -> Dict[str, TensorType]:
        return self.get_exploration_state()<|MERGE_RESOLUTION|>--- conflicted
+++ resolved
@@ -1,10 +1,11 @@
+from abc import ABCMeta, abstractmethod
+from collections import namedtuple
+import gym
+from gym.spaces import Box
 import logging
+import numpy as np
 import platform
-from abc import ABCMeta, abstractmethod
-<<<<<<< HEAD
-=======
-from collections import namedtuple
->>>>>>> 52bb8e47
+import tree  # pip install dm_tree
 from typing import (
     TYPE_CHECKING,
     Any,
@@ -16,11 +17,6 @@
     Type,
     Union,
 )
-
-import gym
-import numpy as np
-import tree  # pip install dm_tree
-from gym.spaces import Box
 
 import ray
 from ray.actor import ActorHandle
@@ -42,10 +38,7 @@
 from ray.rllib.utils.framework import try_import_tf, try_import_torch
 from ray.rllib.utils.from_config import from_config
 from ray.rllib.utils.numpy import convert_to_numpy
-<<<<<<< HEAD
 from ray.rllib.utils.serialization import gym_space_from_dict, gym_space_to_dict
-=======
->>>>>>> 52bb8e47
 from ray.rllib.utils.spaces.space_utils import (
     get_base_struct_from_space,
     get_dummy_batch_for_space,
