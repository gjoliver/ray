<<<<<<< HEAD
import logging
from typing import Dict, List, Union

import numpy as np

=======
import gym
import logging
from typing import Dict
>>>>>>> de79e6df

from ray.rllib.models.modelv2 import ModelV2
from ray.rllib.policy.policy import Policy, PolicyState
from ray.rllib.policy.sample_batch import SampleBatch
from ray.rllib.policy.tf_policy import TFPolicy
from ray.rllib.utils.annotations import DeveloperAPI, override
from ray.rllib.utils.framework import get_variable, try_import_tf
from ray.rllib.utils.schedules import PiecewiseSchedule
from ray.rllib.utils.tf_utils import make_tf_callable
from ray.rllib.utils.typing import (
    AlgorithmConfigDict,
    LocalOptimizer,
    ModelGradients,
    TensorType,
)

logger = logging.getLogger(__name__)
tf1, tf, tfv = try_import_tf()


@DeveloperAPI
class LearningRateSchedule:
    """Mixin for TFPolicy that adds a learning rate schedule."""

    @DeveloperAPI
    def __init__(self, lr, lr_schedule):
        self._lr_schedule = None
        if lr_schedule is None:
            self.cur_lr = tf1.get_variable("lr", initializer=lr, trainable=False)
        else:
            self._lr_schedule = PiecewiseSchedule(
                lr_schedule, outside_value=lr_schedule[-1][-1], framework=None
            )
            self.cur_lr = tf1.get_variable(
                "lr", initializer=self._lr_schedule.value(0), trainable=False
            )
            if self.framework == "tf":
                self._lr_placeholder = tf1.placeholder(dtype=tf.float32, name="lr")
                self._lr_update = self.cur_lr.assign(
                    self._lr_placeholder, read_value=False
                )

    @override(Policy)
    def on_global_var_update(self, global_vars):
        super().on_global_var_update(global_vars)
        if self._lr_schedule is not None:
            new_val = self._lr_schedule.value(global_vars["timestep"])
            if self.framework == "tf":
                self.get_session().run(
                    self._lr_update, feed_dict={self._lr_placeholder: new_val}
                )
            else:
                self.cur_lr.assign(new_val, read_value=False)
                # This property (self._optimizer) is (still) accessible for
                # both TFPolicy and any TFPolicy_eager.
                self._optimizer.learning_rate.assign(self.cur_lr)

    @override(TFPolicy)
    def optimizer(self):
        if self.framework == "tf":
            return tf1.train.AdamOptimizer(learning_rate=self.cur_lr)
        else:
            return tf.keras.optimizers.Adam(self.cur_lr)


@DeveloperAPI
class EntropyCoeffSchedule:
    """Mixin for TFPolicy that adds entropy coeff decay."""

    @DeveloperAPI
    def __init__(self, entropy_coeff, entropy_coeff_schedule):
        self._entropy_coeff_schedule = None
        if entropy_coeff_schedule is None:
            self.entropy_coeff = get_variable(
                entropy_coeff, framework="tf", tf_name="entropy_coeff", trainable=False
            )
        else:
            # Allows for custom schedule similar to lr_schedule format
            if isinstance(entropy_coeff_schedule, list):
                self._entropy_coeff_schedule = PiecewiseSchedule(
                    entropy_coeff_schedule,
                    outside_value=entropy_coeff_schedule[-1][-1],
                    framework=None,
                )
            else:
                # Implements previous version but enforces outside_value
                self._entropy_coeff_schedule = PiecewiseSchedule(
                    [[0, entropy_coeff], [entropy_coeff_schedule, 0.0]],
                    outside_value=0.0,
                    framework=None,
                )

            self.entropy_coeff = get_variable(
                self._entropy_coeff_schedule.value(0),
                framework="tf",
                tf_name="entropy_coeff",
                trainable=False,
            )
            if self.framework == "tf":
                self._entropy_coeff_placeholder = tf1.placeholder(
                    dtype=tf.float32, name="entropy_coeff"
                )
                self._entropy_coeff_update = self.entropy_coeff.assign(
                    self._entropy_coeff_placeholder, read_value=False
                )

    @override(Policy)
    def on_global_var_update(self, global_vars):
        super().on_global_var_update(global_vars)
        if self._entropy_coeff_schedule is not None:
            new_val = self._entropy_coeff_schedule.value(global_vars["timestep"])
            if self.framework == "tf":
                self.get_session().run(
                    self._entropy_coeff_update,
                    feed_dict={self._entropy_coeff_placeholder: new_val},
                )
            else:
                self.entropy_coeff.assign(new_val, read_value=False)


class KLCoeffMixin:
    """Assigns the `update_kl()` and other KL-related methods to a TFPolicy.

    This is used in Algorithms to update the KL coefficient after each
    learning step based on `config.kl_target` and the measured KL value
    (from the train_batch).
    """

    def __init__(self, config: AlgorithmConfigDict):
        # The current KL value (as python float).
        self.kl_coeff_val = config["kl_coeff"]
        # The current KL value (as tf Variable for in-graph operations).
        self.kl_coeff = get_variable(
            float(self.kl_coeff_val),
            tf_name="kl_coeff",
            trainable=False,
            framework=config["framework"],
        )
        # Constant target value.
        self.kl_target = config["kl_target"]
        if self.framework == "tf":
            self._kl_coeff_placeholder = tf1.placeholder(
                dtype=tf.float32, name="kl_coeff"
            )
            self._kl_coeff_update = self.kl_coeff.assign(
                self._kl_coeff_placeholder, read_value=False
            )

    def update_kl(self, sampled_kl):
        # Update the current KL value based on the recently measured value.
        # Increase.
        if sampled_kl > 2.0 * self.kl_target:
            self.kl_coeff_val *= 1.5
        # Decrease.
        elif sampled_kl < 0.5 * self.kl_target:
            self.kl_coeff_val *= 0.5
        # No change.
        else:
            return self.kl_coeff_val

        # Make sure, new value is also stored in graph/tf variable.
        self._set_kl_coeff(self.kl_coeff_val)

        # Return the current KL value.
        return self.kl_coeff_val

    def _set_kl_coeff(self, new_kl_coeff):
        # Set the (off graph) value.
        self.kl_coeff_val = new_kl_coeff

        # Update the tf/tf2 Variable (via session call for tf or `assign`).
        if self.framework == "tf":
            self.get_session().run(
                self._kl_coeff_update,
                feed_dict={self._kl_coeff_placeholder: self.kl_coeff_val},
            )
        else:
            self.kl_coeff.assign(self.kl_coeff_val, read_value=False)

    @override(Policy)
    def get_state(self) -> PolicyState:
        state = super().get_state()
        # Add current kl-coeff value.
        state["current_kl_coeff"] = self.kl_coeff_val
        return state

    @override(Policy)
    def set_state(self, state: PolicyState) -> None:
        # Set current kl-coeff value first.
        self._set_kl_coeff(state.pop("current_kl_coeff", self.config["kl_coeff"]))
        # Call super's set_state with rest of the state dict.
        super().set_state(state)


class TargetNetworkMixin:
    """Assign the `update_target` method to the policy.

    The function is called every `target_network_update_freq` steps by the
    master learner.
    """

    def __init__(self):
        @make_tf_callable(self.get_session())
        def update_target_fn(tau):
            tau = tf.convert_to_tensor(tau, dtype=tf.float32)
            update_target_expr = []
            model_vars = self.model.trainable_variables()
            target_model_vars = self.target_model.trainable_variables()
            assert len(model_vars) == len(target_model_vars), (
                model_vars,
                target_model_vars,
            )
            for var, var_target in zip(model_vars, target_model_vars):
                update_target_expr.append(
                    var_target.assign(tau * var + (1.0 - tau) * var_target)
                )
                logger.debug("Update target op {}".format(var_target))
            return tf.group(*update_target_expr)

        # Hard initial update.
        self._do_update = update_target_fn
        self.update_target(tau=self.config.get("tau", 1.0))

    @property
    def q_func_vars(self):
        if not hasattr(self, "_q_func_vars"):
            self._q_func_vars = self.model.variables()
        return self._q_func_vars

    @property
    def target_q_func_vars(self):
        if not hasattr(self, "_target_q_func_vars"):
            self._target_q_func_vars = self.target_model.variables()
        return self._target_q_func_vars

    # Support both hard and soft sync.
    def update_target(self, tau: int = None) -> None:
        self._do_update(np.float32(tau or self.config.get("tau", 1.0)))

    @override(TFPolicy)
    def variables(self) -> List[TensorType]:
        return self.model.variables() + self.target_model.variables()


class ValueNetworkMixin:
    """Assigns the `_value()` method to a TFPolicy.

    This way, Policy can call `_value()` to get the current VF estimate on a
    single(!) observation (as done in `postprocess_trajectory_fn`).
    Note: When doing this, an actual forward pass is being performed.
    This is different from only calling `model.value_function()`, where
    the result of the most recent forward pass is being used to return an
    already calculated tensor.
    """

    def __init__(self, config):
        # When doing GAE, we need the value function estimate on the
        # observation.
        if config["use_gae"]:

            # Input dict is provided to us automatically via the Model's
            # requirements. It's a single-timestep (last one in trajectory)
            # input_dict.
            @make_tf_callable(self.get_session())
            def value(**input_dict):
                input_dict = SampleBatch(input_dict)
                if isinstance(self.model, tf.keras.Model):
                    _, _, extra_outs = self.model(input_dict)
                    return extra_outs[SampleBatch.VF_PREDS][0]
                else:
                    model_out, _ = self.model(input_dict)
                    # [0] = remove the batch dim.
                    return self.model.value_function()[0]

        # When not doing GAE, we do not require the value function's output.
        else:

            @make_tf_callable(self.get_session())
            def value(*args, **kwargs):
                return tf.constant(0.0)

        self._value = value
        self._should_cache_extra_action = config["framework"] == "tf"
        self._cached_extra_action_fetches = None

    def _extra_action_out_impl(self) -> Dict[str, TensorType]:
        extra_action_out = super().extra_action_out_fn()
        # Keras models return values for each call in third return argument
        # (dict).
        if isinstance(self.model, tf.keras.Model):
            return extra_action_out
        # Return value function outputs. VF estimates will hence be added to the
        # SampleBatches produced by the sampler(s) to generate the train batches
        # going into the loss function.
        extra_action_out.update(
            {
                SampleBatch.VF_PREDS: self.model.value_function(),
            }
        )
        return extra_action_out

    def extra_action_out_fn(self) -> Dict[str, TensorType]:
        if not self._should_cache_extra_action:
            return self._extra_action_out_impl()

        # Note: there are 2 reasons we are caching the extra_action_fetches for
        # TF1 static graph here.
        # 1. for better performance, so we don't query base class and model for
        #    extra fetches every single time.
        # 2. for correctness. TF1 is special because the static graph may contain
        #    two logical graphs. One created by DynamicTFPolicy for action
        #    computation, and one created by MultiGPUTower for GPU training.
        #    Depending on which logical graph ran last time,
        #    self.model.value_function() will point to the output tensor
        #    of the specific logical graph, causing problem if we try to
        #    fetch action (run inference) using the training output tensor.
        #    For that reason, we cache the action output tensor from the
        #    vanilla DynamicTFPolicy once and call it a day.
        if self._cached_extra_action_fetches is not None:
            return self._cached_extra_action_fetches

        self._cached_extra_action_fetches = self._extra_action_out_impl()
        return self._cached_extra_action_fetches


class GradStatsMixin:
    def __init__(self):
        pass

    def grad_stats_fn(
        self, train_batch: SampleBatch, grads: ModelGradients
    ) -> Dict[str, TensorType]:
        # We have support for more than one loss (list of lists of grads).
        if self.config.get("_tf_policy_handles_more_than_one_loss"):
            grad_gnorm = [tf.linalg.global_norm(g) for g in grads]
        # Old case: We have a single list of grads (only one loss term and
        # optimizer).
        else:
            grad_gnorm = tf.linalg.global_norm(grads)

        return {
            "grad_gnorm": grad_gnorm,
        }


# TODO: find a better place for this util, since it's not technically MixIns.
@DeveloperAPI
def compute_gradients(
    policy, optimizer: LocalOptimizer, loss: TensorType
) -> ModelGradients:
    # Compute the gradients.
    variables = policy.model.trainable_variables
    if isinstance(policy.model, ModelV2):
        variables = variables()
    grads_and_vars = optimizer.compute_gradients(loss, variables)

    # Clip by global norm, if necessary.
    if policy.config.get("grad_clip") is not None:
        # Defuse inf gradients (due to super large losses).
        grads = [g for (g, v) in grads_and_vars]
        grads, _ = tf.clip_by_global_norm(grads, policy.config["grad_clip"])
        # If the global_norm is inf -> All grads will be NaN. Stabilize this
        # here by setting them to 0.0. This will simply ignore destructive loss
        # calculations.
        policy.grads = []
        for g in grads:
            if g is not None:
                policy.grads.append(tf.where(tf.math.is_nan(g), tf.zeros_like(g), g))
            else:
                policy.grads.append(None)
        clipped_grads_and_vars = list(zip(policy.grads, variables))
        return clipped_grads_and_vars
    else:
        return grads_and_vars<|MERGE_RESOLUTION|>--- conflicted
+++ resolved
@@ -1,14 +1,9 @@
-<<<<<<< HEAD
+import gym
 import logging
 from typing import Dict, List, Union
 
 import numpy as np
 
-=======
-import gym
-import logging
-from typing import Dict
->>>>>>> de79e6df
 
 from ray.rllib.models.modelv2 import ModelV2
 from ray.rllib.policy.policy import Policy, PolicyState
