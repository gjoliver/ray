--- conflicted
+++ resolved
@@ -44,7 +44,6 @@
       continue;
     }
 
-<<<<<<< HEAD
     bool ignore_pull_manager_at_capacity = false;
     if (node_id == local_node_id) {
       // It's okay if the local node's pull manager is at
@@ -54,12 +53,9 @@
       ignore_pull_manager_at_capacity = true;
     }
     bool is_available =
-        node.GetLocalView().IsAvailable(task_request, ignore_pull_manager_at_capacity);
+        node.GetLocalView().IsAvailable(resource_request, ignore_pull_manager_at_capacity);
     RAY_LOG(DEBUG) << "Node " << node_id << " is "
                    << (is_available ? "available" : "not available");
-=======
-    bool is_available = node.GetLocalView().IsAvailable(resource_request);
->>>>>>> 9b17c35b
     float critical_resource_utilization =
         node.GetLocalView().CalculateCriticalResourceUtilization();
     if (critical_resource_utilization < spread_threshold) {
