// Copyright 2017 The Ray Authors.
//
// Licensed under the Apache License, Version 2.0 (the "License");
// you may not use this file except in compliance with the License.
// You may obtain a copy of the License at
//
//  http://www.apache.org/licenses/LICENSE-2.0
//
// Unless required by applicable law or agreed to in writing, software
// distributed under the License is distributed on an "AS IS" BASIS,
// WITHOUT WARRANTIES OR CONDITIONS OF ANY KIND, either express or implied.
// See the License for the specific language governing permissions and
// limitations under the License.

#pragma once

#include "ray/common/asio/instrumented_io_context.h"
#include "ray/gcs/gcs_server/gcs_heartbeat_manager.h"
#include "ray/gcs/gcs_server/gcs_init_data.h"
#include "ray/gcs/gcs_server/gcs_kv_manager.h"
#include "ray/gcs/gcs_server/gcs_object_manager.h"
#include "ray/gcs/gcs_server/gcs_redis_failure_detector.h"
#include "ray/gcs/gcs_server/gcs_resource_manager.h"
#include "ray/gcs/gcs_server/gcs_resource_report_poller.h"
#include "ray/gcs/gcs_server/gcs_resource_scheduler.h"
#include "ray/gcs/gcs_server/gcs_table_storage.h"
#include "ray/gcs/pubsub/gcs_pub_sub.h"
#include "ray/gcs/redis_client.h"
#include "ray/rpc/client_call.h"
#include "ray/rpc/gcs_server/gcs_rpc_server.h"
#include "ray/rpc/node_manager/node_manager_client_pool.h"

namespace ray {
namespace gcs {

struct GcsServerConfig {
  std::string grpc_server_name = "GcsServer";
  uint16_t grpc_server_port = 0;
  uint16_t grpc_server_thread_num = 1;
  std::string redis_password;
  std::string redis_address;
  uint16_t redis_port = 6379;
  bool retry_redis = true;
  bool enable_sharding_conn = true;
  std::string node_ip_address;
  bool pull_based_resource_reporting;
};

class GcsNodeManager;
class GcsActorManager;
class GcsJobManager;
class GcsWorkerManager;
class GcsPlacementGroupManager;

/// The GcsServer will take over all requests from ServiceBasedGcsClient and transparent
/// transmit the command to the backend reliable storage for the time being.
/// In the future, GCS server's main responsibility is to manage meta data
/// and the management of actor creation.
/// For more details, please see the design document.
/// https://docs.google.com/document/d/1d-9qBlsh2UQHo-AWMWR0GptI_Ajwu4SKx0Q0LHKPpeI/edit#heading=h.csi0gaglj2pv
class GcsServer {
 public:
  explicit GcsServer(const GcsServerConfig &config,
                     instrumented_io_context &main_service);
  virtual ~GcsServer();

  /// Start gcs server.
  void Start();

  /// Stop gcs server.
  void Stop();

  /// Get the port of this gcs server.
  int GetPort() const { return rpc_server_.GetPort(); }

  /// Check if gcs server is started.
  bool IsStarted() const { return is_started_; }

  /// Check if gcs server is stopped.
  bool IsStopped() const { return is_stopped_; }

 protected:
  void DoStart(const GcsInitData &gcs_init_data);

  /// Initialize gcs node manager.
  void InitGcsNodeManager(const GcsInitData &gcs_init_data);

  /// Initialize gcs heartbeat manager.
  void InitGcsHeartbeatManager(const GcsInitData &gcs_init_data);

  /// Initialize gcs resource manager.
  void InitGcsResourceManager(const GcsInitData &gcs_init_data);

  /// Initialize gcs resource scheduler.
  void InitGcsResourceScheduler();

  /// Initialize gcs job manager.
  void InitGcsJobManager();

  /// Initialize gcs actor manager.
  void InitGcsActorManager(const GcsInitData &gcs_init_data);

  /// Initialize gcs placement group manager.
  void InitGcsPlacementGroupManager(const GcsInitData &gcs_init_data);

  /// Initialize gcs object manager.
  void InitObjectManager(const GcsInitData &gcs_init_data);

  /// Initialize gcs worker manager.
  void InitGcsWorkerManager();

  /// Initialize task info handler.
  void InitTaskInfoHandler();

  /// Initialize stats handler.
  void InitStatsHandler();

<<<<<<< HEAD
  /// Initialize KV manager.
  void InitKVManager();
=======
  /// Initialize resource report polling.
  void InitResourceReportPolling(const GcsInitData &gcs_init_data);
>>>>>>> 208cde8d

  /// Install event listeners.
  void InstallEventListeners();

 private:
  /// Store the address of GCS server in Redis.
  ///
  /// Clients will look up this address in Redis and use it to connect to GCS server.
  /// TODO(ffbin): Once we entirely migrate to service-based GCS, we should pass GCS
  /// server address directly to raylets and get rid of this lookup.
  void StoreGcsServerAddressInRedis();

  /// Collect stats from each module for every (metrics_report_interval_ms / 2) ms.
  void CollectStats();

  /// Print debug info periodically.
  void PrintDebugInfo();

  /// Gcs server configuration.
  GcsServerConfig config_;
  /// The main io service to drive event posted from grpc threads.
  instrumented_io_context &main_service_;
  /// The io service used by heartbeat manager in case of node failure detector being
  /// blocked by main thread.
  instrumented_io_context heartbeat_manager_io_service_;
  /// The grpc server
  rpc::GrpcServer rpc_server_;
  /// The `ClientCallManager` object that is shared by all `NodeManagerWorkerClient`s.
  rpc::ClientCallManager client_call_manager_;
  /// Node manager client pool.
  std::shared_ptr<rpc::NodeManagerClientPool> raylet_client_pool_;
  /// The gcs resource manager.
  std::shared_ptr<GcsResourceManager> gcs_resource_manager_;
  /// The gcs resource scheduler.
  std::shared_ptr<GcsResourceScheduler> gcs_resource_scheduler_;
  /// The gcs node manager.
  std::shared_ptr<GcsNodeManager> gcs_node_manager_;
  /// The heartbeat manager.
  std::shared_ptr<GcsHeartbeatManager> gcs_heartbeat_manager_;
  /// The gcs redis failure detector.
  std::shared_ptr<GcsRedisFailureDetector> gcs_redis_failure_detector_;
  /// The gcs actor manager.
  std::shared_ptr<GcsActorManager> gcs_actor_manager_;
  /// The gcs placement group manager.
  std::shared_ptr<GcsPlacementGroupManager> gcs_placement_group_manager_;
  /// Job info handler and service.
  std::unique_ptr<GcsJobManager> gcs_job_manager_;
  std::unique_ptr<rpc::JobInfoGrpcService> job_info_service_;
  /// Actor info service.
  std::unique_ptr<rpc::ActorInfoGrpcService> actor_info_service_;
  /// Node info handler and service.
  std::unique_ptr<rpc::NodeInfoGrpcService> node_info_service_;
  /// Node resource info handler and service.
  std::unique_ptr<rpc::NodeResourceInfoGrpcService> node_resource_info_service_;
  /// Heartbeat info handler and service.
  std::unique_ptr<rpc::HeartbeatInfoGrpcService> heartbeat_info_service_;
  /// Object info handler and service.
  std::unique_ptr<gcs::GcsObjectManager> gcs_object_manager_;
  std::unique_ptr<rpc::ObjectInfoGrpcService> object_info_service_;
  /// Task info handler and service.
  std::unique_ptr<rpc::TaskInfoHandler> task_info_handler_;
  std::unique_ptr<rpc::TaskInfoGrpcService> task_info_service_;
  /// Stats handler and service.
  std::unique_ptr<rpc::StatsHandler> stats_handler_;
  std::unique_ptr<rpc::StatsGrpcService> stats_service_;
  /// Resource report poller.
  std::unique_ptr<GcsResourceReportPoller> gcs_resource_report_poller_;
  /// The gcs worker manager.
  std::unique_ptr<GcsWorkerManager> gcs_worker_manager_;
  /// Worker info service.
  std::unique_ptr<rpc::WorkerInfoGrpcService> worker_info_service_;
  /// Placement Group info handler and service.
  std::unique_ptr<rpc::PlacementGroupInfoGrpcService> placement_group_info_service_;
  /// Global KV storage handler and service.
  std::unique_ptr<GcsInternalKVManager> kv_manager_;
  std::unique_ptr<rpc::InternalKVGrpcService> kv_service_;
  /// Backend client.
  std::shared_ptr<RedisClient> redis_client_;
  /// A publisher for publishing gcs messages.
  std::shared_ptr<gcs::GcsPubSub> gcs_pub_sub_;
  /// The gcs table storage.
  std::shared_ptr<gcs::GcsTableStorage> gcs_table_storage_;
  /// Gcs service state flag, which is used for ut.
  bool is_started_ = false;
  bool is_stopped_ = false;
};

}  // namespace gcs
}  // namespace ray<|MERGE_RESOLUTION|>--- conflicted
+++ resolved
@@ -115,13 +115,11 @@
   /// Initialize stats handler.
   void InitStatsHandler();
 
-<<<<<<< HEAD
   /// Initialize KV manager.
   void InitKVManager();
-=======
+
   /// Initialize resource report polling.
   void InitResourceReportPolling(const GcsInitData &gcs_init_data);
->>>>>>> 208cde8d
 
   /// Install event listeners.
   void InstallEventListeners();
